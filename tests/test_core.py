--- conflicted
+++ resolved
@@ -31,14 +31,13 @@
         self.assertEqual(image['height'], 365)
         self.assertEqual(image['type'], 'og:image')
 
-<<<<<<< HEAD
         self.assertEqual(len(data['videos']), 1)
         video = data['videos'][0]
         self.assertEqual(video['src'], 'http://www.youtube.com/v/dQw4w9WgXcQ?version=3&autohide=1')
         self.assertEqual(video['width'], 640)
         self.assertEqual(video['height'], 480)
         self.assertEqual(video['type'], 'application/x-shockwave-flash')
-=======
+
     def test_twitter_all_properties(self):
         data = self.api.fetch(url='http://lassie.it/twitter/all_properties.html')
         self.assertEqual(data['url'], 'http://www.youtube.com/watch?v=fWNaR-rxAic')
@@ -47,5 +46,4 @@
 
         self.assertEqual(len(data['images']), 1)
         image = data['images'][0]
-        self.assertEqual(image['src'], 'http://i1.ytimg.com/vi/fWNaR-rxAic/maxresdefault.jpg')
->>>>>>> fb56329a
+        self.assertEqual(image['src'], 'http://i1.ytimg.com/vi/fWNaR-rxAic/maxresdefault.jpg')